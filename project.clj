--- conflicted
+++ resolved
@@ -1,13 +1,10 @@
-<<<<<<< HEAD
 (defproject simple-avro "0.0.3-1.4-SNAPSHOT"
-=======
-(defproject simple-avro "0.0.3-SNAPSHOT"
->>>>>>> 76725e60
   :description "Clojure wrapper around Avro schema and serialization."
   :url          "http://github.com/asmyczek/simple-avro"
   :dependencies [[org.clojure/clojure "1.2.0"]
                  [org.clojure/clojure-contrib "1.2.0"]
-                 [org.apache.avro/avro "1.4.1"]]
+                 [org.apache.avro/avro "1.4.1"]
+                 ]
   :disable-deps-clean false
   :warn-on-reflection true
   :source-path "src"
