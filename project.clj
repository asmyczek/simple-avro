--- conflicted
+++ resolved
@@ -1,19 +1,9 @@
-<<<<<<< HEAD
-(defproject simple-avro "0.0.4"
+(defproject simple-avro "0.0.5"
   :description "Clojure wrapper for Avro schema and serialization."
   :url          "http://github.com/asmyczek/simple-avro"
   :dependencies [[org.clojure/clojure "1.2.0"]
                  [org.clojure/clojure-contrib "1.2.0"]
                  [org.apache.avro/avro "1.5.1"]]
-=======
-(defproject simple-avro "0.0.5-1.4-SNAPSHOT"
-  :description "Clojure wrapper around Avro schema and serialization."
-  :url          "http://github.com/asmyczek/simple-avro"
-  :dependencies [[org.clojure/clojure "1.2.0"]
-                 [org.clojure/clojure-contrib "1.2.0"]
-                 [org.apache.avro/avro "1.4.1"]
-                 ]
->>>>>>> 48747fc0
   :disable-deps-clean false
   :warn-on-reflection true
   :source-path "src"
