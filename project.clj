--- conflicted
+++ resolved
@@ -1,8 +1,4 @@
-<<<<<<< HEAD
-(defproject simple-avro "0.0.3-1.4-SNAPSHOT"
-=======
-(defproject simple-avro "0.0.4"
->>>>>>> 9170f9d4
+(defproject simple-avro "0.0.4-1.4-SNAPSHOT"
   :description "Clojure wrapper around Avro schema and serialization."
   :url          "http://github.com/asmyczek/simple-avro"
   :dependencies [[org.clojure/clojure "1.2.0"]
